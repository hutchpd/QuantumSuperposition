
## QuantumSuperposition (.NET Library)
Parallel states, singular clarity.

QuantumSuperposition is a .NET library that brings a dash of quantum weirdness to your C# code. Inspired by the bizarre beauty of quantum mechanics, it lets your variables exist in multiple states simultaneously — just like Schrödinger’s cat, but with less moral ambiguity.

### Why Use QuantumSuperposition?
In quantum mechanics, superposition means a system can be in many states at once — until observed. In your code, this means:

- Want to check if a number is divisible by any value in a set?
- Need to assert that all values match a condition, without a loop forest?
- Want to write math expressions that magically apply to all possible inputs at once?

Congratulations. You want quantum variables. And now you can have them, without building a particle accelerator in your garage.

## Features

- Superposition Modes: Conjunctive (All) and Disjunctive (Any) states.  
- Arithmetic Ops: Use +, -, *, /, % on entire sets of possibilities.  
- Smart Comparisons: Logical ops like <, >=, == work across superpositions and scalars.  
- Eigenstates: Maintain original inputs even after transformation (yes, you’re basically a quantum historian).  
- State Filtering: Find what you want without lifting a foreach.  

## Getting Started

### Installation  
Via .NET CLI:
```
dotnet add package QuantumSuperposition
```
Or with NuGet Package Manager Console:
```
Install-Package QuantumSuperposition
```

## Usage Examples

### Prime Number Checking  
Want to find primes without making your code look like a cryptography dissertation?
```csharp
static bool IsPrime(int number)
{
    var divisors = new QuBit<int>(Enumerable.Range(2, number - 2));
    return (number % divisors).EvaluateAll();
}

for (int i = 1; i <= 100; i++)
{
    if (IsPrime(i))
        Console.WriteLine($"{i} is prime!");
}
```

### Finding Factors  
You can treat divisors as states and filter by computed results:
```csharp
static Eigenstates<int> Factors(int number)
{
    var candidates = new Eigenstates<int>(Enumerable.Range(1, number), x => number % x);
    return candidates == 0; // Give me the ones that divide cleanly
}
```

<<<<<<< HEAD
🪙 Minimum Value Calculation  
=======
### Minimum Value Calculation  
>>>>>>> 4bce937e
Think of this like a quantum game show where only the smallest contestant survives:
```csharp
static int MinValue(IEnumerable<int> numbers)
{
    var eigen = new Eigenstates<int>(numbers);
    var result = eigen.Any() <= eigen.All(); // anyone less than or equal to everyone
    return result.ToValues().First();
}
```

## Advanced Concepts

Superposition Modes  
- Disjunctive (Any) — “Any of these values might work.”  
- Conjunctive (All) — “They all better pass, or we riot.”

Arithmetic & Logic That Feels Like Sorcery  
Math just works across your whole quantum cloud.  
No loops. No boilerplate. Just operations that make sense across many states.

## Contributing  
Bug spotted in the matrix?  
Submit an issue. Write a pull request. We’d love your brain on this.

## License  
This library is released under the Unlicense. That means it's free, unshackled, and yours to tinker with.

## Contact  
Questions, fan mail, obscure quantum jokes?  
support@findonsoftware.com

## Acknowledgements  
Inspired by Damian Conway’s Quantum::Superpositions Perl module — where variables have been spooky since before it was cool.

## QuantumSuperposition Logo
                 ~   ~     ~     ~   ~    
             ~    __Q__    ___     ~
            ~    /  |  \  / _ \   ~    ~
    ~       ~    |  |  | | |_| |       ~
         ~       \__|__/  \___/    ~
                QuantumSuperposition
           Collapse your state. Collapse your doubts.<|MERGE_RESOLUTION|>--- conflicted
+++ resolved
@@ -61,11 +61,7 @@
 }
 ```
 
-<<<<<<< HEAD
-🪙 Minimum Value Calculation  
-=======
 ### Minimum Value Calculation  
->>>>>>> 4bce937e
 Think of this like a quantum game show where only the smallest contestant survives:
 ```csharp
 static int MinValue(IEnumerable<int> numbers)
